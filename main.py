--- conflicted
+++ resolved
@@ -60,51 +60,15 @@
             traceback.print_exc()
     if sys.platform == 'win32':
         asyncio.set_event_loop(asyncio.ProactorEventLoop())
-
-<<<<<<< HEAD
+    # Global check for dms - remove cooldowns
+    @bot.check
+    async def dm_cooldown(ctx):
+        if ctx.command.is_on_cooldown(ctx) and ctx.guild is None:
+            ctx.command.reset_cooldown(ctx)
+        return True
     ######
     # GLOBAL ERROR CHECKING
     ######
-=======
-# task to clear downloads
-@tasks.loop(hours=72.0)
-async def clear_cache():
-    print("clear cache")
-    try:
-        shutil.rmtree(r'downloads/')
-        print("Cleared downloads cache.")
-    except FileNotFoundError:
-        print("Already cleared downloads.")
-
-    try:
-        shutil.rmtree(r'songs/')
-        print("Cleared songs.")
-    except FileNotFoundError:
-        print("Already cleared songs.")
-
-
-# Global check for dms - remove cooldowns
-@bot.check
-async def dm_cooldown(ctx):
-        if ctx.command.is_on_cooldown(ctx) and ctx.guild is None:
-            ctx.command.reset_cooldown(ctx)
-        return True
-
-
-######
-# GLOBAL ERROR CHECKING
-######
-
-@bot.event
-async def on_command_error(ctx, error):
-    print("Error: "+str(error))
-
-    # don't handle errors with local handlers
-    if hasattr(ctx.command, 'on_error'):
-            return
->>>>>>> 6e00aa0f
-
-
     @bot.event
     async def on_command_error(ctx, error):
         print("Error: " + str(error))
