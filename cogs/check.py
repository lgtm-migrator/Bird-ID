--- conflicted
+++ resolved
@@ -30,15 +30,8 @@
         self.bot = bot
 
     # Check command - argument is the guess
-<<<<<<< HEAD
-    @commands.command(help='- Checks your answer.',
-                      usage="guess",
-                      aliases=["guess", "c"])
-    @commands.cooldown(1, 5.0, type=commands.BucketType.channel)
-=======
     @commands.command(help='- Checks your answer.', usage="guess", aliases=["guess", "c"])
     @commands.cooldown(1, 3.0, type=commands.BucketType.channel)
->>>>>>> 6e00aa0f
     async def check(self, ctx, *, arg):
         print("check")
 
@@ -84,15 +77,8 @@
             print("args: " + str(arg.lower().replace("-", " ")))
 
     # Check command - argument is the guess
-<<<<<<< HEAD
-    @commands.command(help='- Checks your goatsucker.',
-                      usage="guess",
-                      aliases=["cg"])
-    @commands.cooldown(1, 5.0, type=commands.BucketType.channel)
-=======
     @commands.command(help='- Checks your goatsucker.', usage="guess", aliases=["cg"])
     @commands.cooldown(1, 3.0, type=commands.BucketType.channel)
->>>>>>> 6e00aa0f
     async def checkgoat(self, ctx, *, arg):
         print("checkgoat")
 
@@ -139,14 +125,8 @@
             print("args: " + str(arg.lower().replace("-", " ")))
 
     # Check command - argument is the guess
-<<<<<<< HEAD
-    @commands.command(help='- Checks the song',
-                      aliases=["songcheck", "cs", "sc"])
-    @commands.cooldown(1, 5.0, type=commands.BucketType.channel)
-=======
     @commands.command(help='- Checks the song', aliases=["songcheck", "cs", "sc"])
     @commands.cooldown(1, 3.0, type=commands.BucketType.channel)
->>>>>>> 6e00aa0f
     async def checksong(self, ctx, *, arg):
         print("checksong")
 
