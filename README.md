# Bird-ID

[![Discord Invite](https://discordapp.com/api/guilds/601913706288381952/embed.png)](https://discord.gg/tNyGDve) [![Build Status](https://travis-ci.org/tctree333/Bird-ID.svg?branch=master)](https://travis-ci.org/tctree333/Bird-ID) [![Maintainability](https://api.codeclimate.com/v1/badges/6731bd218230bbc9e088/maintainability)](https://codeclimate.com/github/tctree333/Bird-ID/maintainability) [![Test Coverage](https://api.codeclimate.com/v1/badges/6731bd218230bbc9e088/test_coverage)](https://codeclimate.com/github/tctree333/Bird-ID/test_coverage) [![Total alerts](https://img.shields.io/lgtm/alerts/g/tctree333/Bird-ID.svg?logo=lgtm&logoWidth=18)](https://lgtm.com/projects/g/tctree333/Bird-ID/alerts/)

A discord bot for young ornithologists. This bot is designed to help people practice the identification portion of the Science Olympiad Ornithology event.

## Usage

The prefix for this bot is `b!`. Use `b!help` to get a list of commands, and `b!help [command]` for help with a specific command.

## Server

For help with the bot, feature requests, or any other questions, please join our support server [here.](https://discord.gg/tNyGdve) You can also add the bot to your own server, or use the bot too.

## Terms

By using this bot or adding it to a server, you agree to the [Terms of Service](TERMS.md), [Privacy Policy](PRIVACY.md), and [Community Code of Conduct](CODE_OF_CONDUCT.md).

## Contributing

If you have previous programming experience and would like to help us add features or fix issues, feel free to make a pull request. Our code probably isn't of the highest quality, so we value any suggestions you may have.

If you find an issue with the bot, please report it in the support server instead of opening a Github issue.

## Running Locally

To run the bot locally, you'll need to install some software first.

1. Clone the repo locally with `git clone https://github.com/tctree333/Bird-ID.git`.
<<<<<<< HEAD
2. Install a local Redis server by following the instructions [here.](https://redis.io/topics/quickstart) Start your Redis server with `redis-server`.
3. `cd` into this cloned repository. Modify line 30 of `data/data.py`.

```python
CHANGE: database = redis.from_url(os.getenv("REDIS_URL"))
TO: database = redis.Redis(host='localhost', port=6379, db=0)
```

4. Optionally, you can create a [sentry.io](https://sentry.io/) account, which we use for error monitoring. Update `setup.sh` to your Sentry DSN. If you don't do this, set the `NO_SENTRY` environment variable to `true` before running the bot.
=======
2. Install a local Redis server by running `chmod +x install-redis.sh && ./install-redis.sh`. [Source](https://redis.io/topics/quickstart) Start your Redis server with `redis-server`.
3. Tell the code to use your local Redis server by setting the environment variable `LOCAL_REDIS` to `true` with `export LOCAL_REDIS="true"`.
4. Optionally, you can create a [sentry.io](https://sentry.io/) account, which we use for error monitoring. Update `setup.sh` to your Sentry DSN. If you don't do this, remove lines 41-46 of `data/data.py`.

```python
REMOVE:
# add sentry logging
sentry_sdk.init(
    dsn=str(os.getenv("SENTRY_DISCORD_DSN")),
    integrations=[RedisIntegration(), AioHttpIntegration()],
    before_send=before_sentry_send
)
```
>>>>>>> eab57d75

5. Register a bot account on the [Discord Developers Portal](https://discordapp.com/developers/applications/). To do so, create a new application. Name your application, then navigate to the `Bot` section, and add a bot. Change your application name if necessary. Update `setup.sh` with your bot token (`Bot` section), client secret (`General Information` section), and Discord user id.
6. Install any necessary packages with `pip install -r requirements.txt`. You may also want to setup a python virtual environment to avoid package conflicts before installing packages.
7. You are now ready to run the application! Setup the environment with `source setup.sh`. Start the bot with `python3 main.py`.

If you need help or have any questions, let us know in our [Discord support server.](https://discord.gg/xDqYddK)

## Files and Folders

The main bot application uses `main.py`, `functions.py`, the `data` folder, the `cogs` folder, and the `achievements` folder.

-   `main.py` is the application start point, with `functions.py` containing assorted functions assisting with downloading bird files and other commonly used functions.
-   The `data` folder stores bird lists, with `data.py` managing those lists along with logging and database tasks.
-   The `cogs` folder contains the bot commands themselves, with each file being a different collection of commands (a category in `b!help`).
-   The `achievements` folder contains the image files for achievement badges.

The web API uses the `web` folder.

`runtime.txt` and `Procfile` are files used by Heroku, where we host the bot.

### **_Happy Identification!_**<|MERGE_RESOLUTION|>--- conflicted
+++ resolved
@@ -27,32 +27,9 @@
 To run the bot locally, you'll need to install some software first.
 
 1. Clone the repo locally with `git clone https://github.com/tctree333/Bird-ID.git`.
-<<<<<<< HEAD
-2. Install a local Redis server by following the instructions [here.](https://redis.io/topics/quickstart) Start your Redis server with `redis-server`.
-3. `cd` into this cloned repository. Modify line 30 of `data/data.py`.
-
-```python
-CHANGE: database = redis.from_url(os.getenv("REDIS_URL"))
-TO: database = redis.Redis(host='localhost', port=6379, db=0)
-```
-
-4. Optionally, you can create a [sentry.io](https://sentry.io/) account, which we use for error monitoring. Update `setup.sh` to your Sentry DSN. If you don't do this, set the `NO_SENTRY` environment variable to `true` before running the bot.
-=======
 2. Install a local Redis server by running `chmod +x install-redis.sh && ./install-redis.sh`. [Source](https://redis.io/topics/quickstart) Start your Redis server with `redis-server`.
 3. Tell the code to use your local Redis server by setting the environment variable `LOCAL_REDIS` to `true` with `export LOCAL_REDIS="true"`.
-4. Optionally, you can create a [sentry.io](https://sentry.io/) account, which we use for error monitoring. Update `setup.sh` to your Sentry DSN. If you don't do this, remove lines 41-46 of `data/data.py`.
-
-```python
-REMOVE:
-# add sentry logging
-sentry_sdk.init(
-    dsn=str(os.getenv("SENTRY_DISCORD_DSN")),
-    integrations=[RedisIntegration(), AioHttpIntegration()],
-    before_send=before_sentry_send
-)
-```
->>>>>>> eab57d75
-
+4. Optionally, you can create a [sentry.io](https://sentry.io/) account, which we use for error monitoring. Update `setup.sh` to your Sentry DSN. If you don't do this, set the `NO_SENTRY` environment variable to `true` before running the bot.
 5. Register a bot account on the [Discord Developers Portal](https://discordapp.com/developers/applications/). To do so, create a new application. Name your application, then navigate to the `Bot` section, and add a bot. Change your application name if necessary. Update `setup.sh` with your bot token (`Bot` section), client secret (`General Information` section), and Discord user id.
 6. Install any necessary packages with `pip install -r requirements.txt`. You may also want to setup a python virtual environment to avoid package conflicts before installing packages.
 7. You are now ready to run the application! Setup the environment with `source setup.sh`. Start the bot with `python3 main.py`.
