# core.py | core media fetching functions
# Copyright (C) 2019-2021  EraserBird, person_v1.32, hmmm

# This program is free software: you can redistribute it and/or modify
# it under the terms of the GNU General Public License as published by
# the Free Software Foundation, either version 3 of the License, or
# (at your option) any later version.

# This program is distributed in the hope that it will be useful,
# but WITHOUT ANY WARRANTY; without even the implied warranty of
# MERCHANTABILITY or FITNESS FOR A PARTICULAR PURPOSE.  See the
# GNU General Public License for more details.

# You should have received a copy of the GNU General Public License
# along with this program.  If not, see <https://www.gnu.org/licenses/>.

import asyncio
import collections
import contextlib
import difflib
import functools
import math
import os
import random
import shutil
import string
import urllib
from io import BytesIO
from typing import Iterable, Tuple

import aiohttp
import discord
import eyed3
from PIL import Image
from sentry_sdk import capture_exception

import bot.voice as voice_functions
from bot.data import GenericError, birdListMaster, database, logger, screech_owls
from bot.filters import Filter
from bot.functions import cache

# Macaulay URL definitions
SCINAME_URL = "https://api.ebird.org/v2/ref/taxonomy/ebird?fmt=json&species={}"
<<<<<<< HEAD
TAXON_CODE_URL = ("https://api.ebird.org/v2/ref/taxon/find?key=jfekjedvescr&cat=species&q={}")
ASSET_URL = "https://cdn.download.ams.birds.cornell.edu/api/v1/asset/{}/"
=======
TAXON_CODE_URL = (
    "https://taxonomy.api.macaulaylibrary.org/v1/taxonomy?q={}&key=PUB5447877383"
)
ASSET_URL = "https://cdn.download.ams.birds.cornell.edu/api/v1/asset/{}/"

>>>>>>> d830c8fb
COUNT = 5  # fetch 5 media from macaulay at a time

MAX_FILESIZE = 6000000  # limit media to 6mb

# Valid file types
valid_types = {
    "images": {
    "image/png": "png",
    "image/jpeg": "jpg",
    "image/gif": "gif"
    },
    "songs": {
    "audio/mpeg": "mp3",
    "audio/mpeg3": "mp3",
    "audio/wav": "wav"
    },
}

<<<<<<< HEAD
=======
cookies = None


async def get_cookies():
    global cookies
    async with aiohttp.ClientSession(
        headers={
            "User-Agent": "Mozilla/5.0 (Windows NT 10.0; Win64; x64) AppleWebKit/537.36 (KHTML, like Gecko) Chrome/98.0.4758.82 Safari/537.36"
        }
    ) as session:
        await session.get("https://search.macaulaylibrary.org/catalog")
        cookies = session.cookie_jar
        return cookies


>>>>>>> d830c8fb
@cache(pre=lambda x: string.capwords(x.strip().replace("-", " ")), local=False)
async def get_sciname(bird: str, session=None, retries=0) -> str:
    """Returns the scientific name of a bird.

    Scientific names are found using the eBird API from the Cornell Lab of Ornithology,
    using `SCINAME_URL` to fetch data.
    Raises a `GenericError` if a scientific name is not found or an HTTP error occurs.

    `bird` (str) - common/scientific name of the bird you want to look up\n
    `session` (optional) - an aiohttp client session
    """
    logger.info(f"getting sciname for {bird}")
    async with contextlib.AsyncExitStack() as stack:
        if session is None:
            if cookies is None:
                await get_cookies()
            session = await stack.enter_async_context(
                aiohttp.ClientSession(cookie_jar=cookies)
            )
        try:
            code = (await get_taxon(bird, session))[0]
        except GenericError as e:
            if e.code == 111:
                code = bird
            else:
                raise
        
        sciname_url = SCINAME_URL.format(urllib.parse.quote(code))
        async with session.get(sciname_url) as sciname_response:
            if sciname_response.status != 200:
                if retries >= 3:
                    logger.info("Retried more than 3 times. Aborting...")
                    raise GenericError(
                        f"An http error code of {sciname_response.status} occurred" +
                        f" while fetching {sciname_url} for {bird}",
                        code=201,
                    )
                retries += 1
                logger.info(f"An HTTP error occurred; Retries: {retries}; Sleeping: {1.5**retries}")
                await asyncio.sleep(1.5**retries)
                sciname = await get_sciname(bird, session, retries)
                return sciname
            
            sciname_data = await sciname_response.json()
            try:
                sciname = sciname_data[0]["sciName"]
            except IndexError as e:
                raise GenericError(f"No sciname found for {code}", code=111) from e
    logger.info(f"sciname: {sciname}")
    return sciname

@cache(pre=lambda x: string.capwords(x.strip().replace("-", " ")), local=False)
async def get_taxon(bird: str, session=None, retries=0) -> Tuple[str, str]:
    """Returns the taxonomic code of a bird.

    Taxonomic codes are used by the Cornell Lab of Ornithology to identify species of birds.
    This function uses the Macaulay Library's internal API to fetch the taxon code
    from the common or scientific name, using `TAXON_CODE_URL`.
    Raises a `GenericError` if a code is not found or if an HTTP error occurs.

    `bird` (str) - common/scientific name of bird you want to look up\n
    `session` (optional) - an aiohttp client session
    """
    logger.info(f"getting taxon code for {bird}")
    async with contextlib.AsyncExitStack() as stack:
        if session is None:
<<<<<<< HEAD
            session = await stack.enter_async_context(aiohttp.ClientSession())
        taxon_code_url = TAXON_CODE_URL.format(urllib.parse.quote(bird.replace("-", " ").replace("'s", "")))
=======
            if cookies is None:
                await get_cookies()
            session = await stack.enter_async_context(
                aiohttp.ClientSession(cookie_jar=cookies)
            )
        taxon_code_url = TAXON_CODE_URL.format(
            urllib.parse.quote(bird.replace("-", " ").replace("'s", ""))
        )
>>>>>>> d830c8fb
        async with session.get(taxon_code_url) as taxon_code_response:
            if taxon_code_response.status != 200:
                if retries >= 3:
                    logger.info("Retried more than 3 times. Aborting...")
                    raise GenericError(
                        f"An http error code of {taxon_code_response.status} occurred" +
                        f" while fetching {taxon_code_url} for {bird}",
                        code=201,
                    )
                retries += 1
                logger.info(f"An HTTP error occurred; Retries: {retries}; Sleeping: {1.5**retries}")
                await asyncio.sleep(1.5**retries)
                return await get_taxon(bird, session, retries)
            
            taxon_code_data = await taxon_code_response.json()
            try:
                logger.info(f"raw data: {taxon_code_data}")
                taxon_code = taxon_code_data[0]["code"]
                item_name = taxon_code_data[0]["name"]
                logger.info(f"first item: {taxon_code_data[0]}")
                if len(taxon_code_data) > 1:
                    logger.info("entering check")
                    for item in taxon_code_data:
                        logger.info(f"checking: {item}")
                        if spellcheck(item["name"].split(" - ")[0], bird,
                            4) or spellcheck(item["name"].split(" - ")[1], bird, 4):
                            logger.info("ok")
                            taxon_code = item["code"]
                            item_name = item["name"]
                            break
                        logger.info("fail")
            except IndexError as e:
                raise GenericError(f"No taxon code found for {bird}", code=111) from e
    logger.info(f"taxon code: {taxon_code}")
    logger.info(f"name: {item_name}")
    return (taxon_code, item_name)

ValidatedBird = collections.namedtuple("ValidatedBird", ["input_bird", "valid", "reason", "detected_name"])

async def valid_bird(bird: str, session=None) -> ValidatedBird:
    """Checks if a bird is valid.

    This checks first if Macaulay has a valid taxon code for the bird,
    then if the bird is already in one of our lists. If not, then it checks
    if Macaulay has valid images for the bird.

    Returns a tuple: `(input bird, valid bool, reason, detected name (may be empty string))`.
    """
    bird_ = string.capwords(bird.strip().replace("-", " "))
    logger.info(f"checking if {bird} is valid")
    async with contextlib.AsyncExitStack() as stack:
        if session is None:
            if cookies is None:
                await get_cookies()
            session = await stack.enter_async_context(
                aiohttp.ClientSession(cookie_jar=cookies)
            )
        try:
            name = (await get_taxon(bird_, session))[1]
        except GenericError as e:
            if e.code in (111, 201):
                return ValidatedBird(bird, False, "No taxon code found", "")
            raise e
    if bird_ not in birdListMaster:
        try:
            urls = await _get_urls(session, bird_, "photo", Filter())
        except GenericError as e:
            if e.code in (100, 201):
                return ValidatedBird(bird, False, "One or less images found", name)
            raise e
        if len(urls) < 2:
            return ValidatedBird(bird, False, "One or less images found", name)
    return ValidatedBird(bird, True, "All checks passed", name)

def _black_and_white(input_image_path) -> BytesIO:
    """Returns a black and white version of an image.

    Output type is a file object (BytesIO).

    `input_image_path` - path to image (string) or file object
    """
    logger.info("black and white")
    with Image.open(input_image_path) as color_image:
        bw = color_image.convert("L")
        final_buffer = BytesIO()
        bw.save(final_buffer, "png")
    final_buffer.seek(0)
    return final_buffer

async def send_bird(ctx, bird: str, media_type: str, filters: Filter, on_error=None, message=None):
    """Gets bird media and sends it to the user.

    `ctx` - Discord context object\n
    `bird` (str) - bird to send\n
    `media_type` (str) - type of media (images/songs)\n
    `filters` (bot.filters Filter)\n
    `on_error` (function) - async function to run when an error occurs, passes error as argument\n
    `message` (str) - text message to send before bird\n
    """
    if bird == "":
        logger.error("error - bird is blank")
        await ctx.send("**There was an error fetching birds.**")
        if on_error is not None:
            await on_error(GenericError("bird is blank", code=100))
        else:
            await ctx.send("*Please try again.*")
        return
    
    # add special condition for screech owls
    # since screech owl is a genus and SciOly
    # doesn't specify a species
    if bird == "Screech Owl":
        logger.info("choosing specific Screech Owl")
        bird = random.choice(screech_owls)
    
    delete = await ctx.send("**Fetching.** This may take a while.")
    # trigger "typing" discord message
    await ctx.trigger_typing()
    
    try:
        filename, extension = await get_media(ctx, bird, media_type, filters)
    except GenericError as e:
        await delete.delete()
        if e.code == 100:
            await ctx.send(f"**This combination of filters has no valid {media_type} for the current bird.**")
        elif e.code == 201:
            capture_exception(e)
            logger.exception(e)
            await ctx.send("**A network error has occurred.**\n*Please try again later.*")
            database.incrby("cooldown:global", amount=1)
            database.expire("cooldown:global", 300)
        else:
            capture_exception(e)
            logger.exception(e)
            await ctx.send(f"**An error has occurred while fetching {media_type}.**\n**Reason:** {e}")
        if on_error is not None:
            await on_error(e)
        else:
            await ctx.send("*Please try again.*")
        return
    
    if os.stat(filename).st_size > MAX_FILESIZE:  # another filesize check (4mb)
        await delete.delete()
        await ctx.send("**Oops! File too large :(**\n*Please try again.*")
        return
    
    if media_type == "images":
        if filters.bw:
            # prevent the black and white conversion from blocking
            loop = asyncio.get_running_loop()
            fn = functools.partial(_black_and_white, filename)
            filename = await loop.run_in_executor(None, fn)
    
    elif media_type == "songs" and not filters.vc:
        # remove spoilers in tag metadata
        audioFile = eyed3.load(filename)
        if audioFile is not None and audioFile.tag is not None:
            audioFile.tag.remove(filename)
    
    if message is not None:
        await ctx.send(message)
    
    if media_type == "songs" and filters.vc:
        await voice_functions.play(ctx, filename)
    else:
        # change filename to avoid spoilers
        file_obj = discord.File(filename, filename=f"bird.{extension}")
        await ctx.send(file=file_obj)
    await delete.delete()

async def get_media(ctx, bird: str, media_type: str, filters: Filter):
    """Chooses media from a list of filenames.

    This function chooses a valid image to pass to send_bird().
    Valid images are based on file extension and size. (8mb discord limit)

    Returns a list containing the file path and extension type.

    `ctx` - Discord context object\n
    `bird` (str) - bird to get media of\n
    `media_type` (str) - type of media (images/songs)\n
    `filters` (bot.filters Filter)\n
    """
    
    # fetch scientific names of birds
    try:
        sciBird = await get_sciname(bird)
    except GenericError:
        sciBird = bird
    media = await get_files(sciBird, media_type, filters)
    logger.info("media: " + str(media))
    prevJ = int(database.hget(f"channel:{ctx.channel.id}", "prevJ"))
    # Randomize start (choose beginning 4/5ths in case it fails checks)
    if media:
        j = (prevJ + 1) % len(media)
        logger.info("prevJ: " + str(prevJ))
        logger.info("j: " + str(j))
        
        for x in range(0, len(media)):  # check file type and size
            y = (x + j) % len(media)
            path = media[y]
            extension = path.split(".")[-1]
            logger.info("extension: " + str(extension))
            statInfo = os.stat(path)
            logger.info("size: " + str(statInfo.st_size))
            if (
                extension.lower() in valid_types[media_type].values() and statInfo.st_size < MAX_FILESIZE
            ):  # keep files less than 4mb
                logger.info("found one!")
                break
            raise GenericError(f"No Valid {media_type.title()} Found", code=999)
        
        database.hset(f"channel:{ctx.channel.id}", "prevJ", str(j))
    else:
        raise GenericError(f"No {media_type.title()} Found", code=100)
    
    return [path, extension]

async def get_files(sciBird: str, media_type: str, filters: Filter, retries: int = 0):
    """Returns a list of image/song filenames.

    This function also does cache management,
    looking for files in the cache for media and
    downloading images to the cache if not found.

    `sciBird` (str) - scientific name of bird\n
    `media_type` (str) - type of media (images/songs)\n
    `filters` (bot.filters Filter)\n
    """
    logger.info(f"get_files retries: {retries}")
    directory = f"bot_files/cache/{media_type}/{sciBird}{filters.to_int()}/"
    # track counts for more accurate eviction
    database.zincrby("frequency.media:global", 1, f"{media_type}/{sciBird}{filters.to_int()}")
    try:
        logger.info("trying")
        files_dir = os.listdir(directory)
        logger.info(directory)
        if not files_dir:
            raise GenericError("No Files", code=100)
        return [f"{directory}{path}" for path in files_dir]
    except (FileNotFoundError, GenericError):
        logger.info("fetching files")
        # if not found, fetch images
        logger.info("scibird: " + str(sciBird))
        filenames = await download_media(sciBird, media_type, filters, directory)
        if not filenames:
            if retries < 3:
                retries += 1
                return await get_files(sciBird, media_type, filters, retries)
            logger.info("More than 3 retries")
        
        return filenames

async def download_media(bird, media_type, filters, directory=None, session=None):
    """Returns a list of filenames downloaded from Macaulay Library.

    This function manages the download helpers to fetch images from Macaulay.

    `bird` (str) - scientific name of bird\n
    `media_type` (str) - type of media (images/songs)\n
    `filters` (bot.filters Filter)\n
    `directory` (str) - relative path to bird directory\n
    `session` (aiohttp ClientSession)
    """
    if directory is None:
        directory = f"bot_files/cache/{media_type}/{bird}{filters.to_int()}/"
    
    if media_type == "images":
        media = "photo"
    elif media_type == "songs":
        media = "audio"
<<<<<<< HEAD
    
=======

>>>>>>> d830c8fb
    async with contextlib.AsyncExitStack() as stack:
        if session is None:
            if cookies is None:
                await get_cookies()
            session = await stack.enter_async_context(
                aiohttp.ClientSession(cookie_jar=cookies)
            )
        urls = await _get_urls(session, bird, media, filters)
        if not os.path.exists(directory):
            os.makedirs(directory)
        paths = [f"{directory}{i}" for i in range(len(urls))]
        sem = asyncio.BoundedSemaphore(3)
        filenames = await asyncio.gather(*(_download_helper(path, url, session, sem) for path, url in zip(paths, urls)))
        fails = filenames.count(None)
        if None in filenames:
            filenames = set(filenames)
            filenames.discard(None)
            filenames = list(filenames)
        logger.info(f"downloaded {media_type} for {bird}")
        logger.info(f"download check fails: {fails}")
        logger.info(f"returned filename count: {len(filenames)}")
        logger.info(f"actual filenames count: {len(os.listdir(directory))}")
        return filenames

async def _get_urls(
    session: aiohttp.ClientSession,
    bird: str,
    media_type: str,
    filters: Filter,
    retries: int = 0,
):
    """Returns a list of urls to Macaulay Library media.

    The amount of urls returned is specified in `COUNT`.
    Media URLs are fetched using Macaulay Library's internal JSON API,
    with `CATALOG_URL`. Raises a `GenericError` if fails.\n
    Some urls may return an error code of 476 (because it is still being processed),
    if so, ignore that url.

    `session` (aiohttp ClientSession)\n
    `bird` (str) - can be either common name or scientific name\n
    `media_type` (str) - either `p` for pictures, `a` for audio, or `v` for video\n
    `filters` (bot.filters Filter)
    """
    global cookies

    logger.info(f"getting file urls for {bird}")
    taxon_code = (await get_taxon(bird, session))[0]
<<<<<<< HEAD
    database_key = f"{media_type}/{bird}{filters.to_int()}"
    cursor = (database.get(f"media.cursor:{database_key}") or b"").decode()
    catalog_url = filters.url(taxon_code, media_type, COUNT, cursor)
    
    async with session.head(
        "https://search.macaulaylibrary.org/login?path=/catalog", allow_redirects=False
    ) as resp:  # get valid cookies
        await resp.text()
        print(list(session.cookie_jar))
    
=======
    # database_key = f"{media_type}/{bird}{filters.to_int()}"
    # cursor = (database.get(f"media.cursor:{database_key}") or b"").decode()
    catalog_url = filters.url(taxon_code, media_type, COUNT,) #cursor)
>>>>>>> d830c8fb
    async with session.get(catalog_url) as catalog_response:
        if catalog_response.status != 200:
            cookies = None
            if retries >= 3:
                logger.info("Retried more than 3 times. Aborting...")
                raise GenericError(
<<<<<<< HEAD
                    f"An http error code of {catalog_response.status} occurred " +
                    f"while fetching {catalog_url} for a {'image' if media_type=='p' else 'song'} for {bird}",
=======
                    f"An http error code of {catalog_response.status} occurred "
                    + f"while fetching {catalog_url} for a {'image' if media_type=='photo' else 'song'} for {bird}",
>>>>>>> d830c8fb
                    code=201,
                )
            retries += 1
            logger.info(f"An HTTP error occurred; Retries: {retries}; Sleeping: {1.5**retries}")
            await asyncio.sleep(1.5**retries)
            urls = await _get_urls(session, bird, media_type, filters, retries)
            return urls
        
        catalog_data = await catalog_response.json()
<<<<<<< HEAD
        if catalog_data and catalog_data[-1] and "cursorMark" in catalog_data[-1]:
            cursor_mark = catalog_data[-1]["cursorMark"]
        else:
            cursor_mark = b""
        database.set(
            f"media.cursor:{database_key}",
            cursor_mark,
=======
        # database.set(
        #     f"media.cursor:{database_key}",
        #     catalog_data["results"]["nextCursorMark"] or b"",
        # )
        urls = (
            [ASSET_URL.format(data["assetId"]) for data in catalog_data]
            # if filters.large or media_type == "audio"
            # else [data["previewUrl"] for data in catalog_data]
>>>>>>> d830c8fb
        )
        content = catalog_data
        urls = [ASSET_URL.format(data["assetId"]) for data in content]
        if not urls:
            if retries >= 1:
                raise GenericError("No urls found.", code=100)
            logger.info("retrying without cursor")
            retries += 1
            urls = await _get_urls(session, bird, media_type, filters, retries)
            return urls
        
        return urls

async def _download_helper(path, url, session, sem):
    """Downloads media from the given URL.

    Returns the file path to the downloaded item.

    `path` (str) - path with filename of location to download, no extension\n
    `url` (str) - url to the item to be downloaded\n
    `session` (aiohttp ClientSession)
    """
    async with sem:
        try:
            async with session.get(url) as response:
                media_size = response.headers.get("content-length")
                if (response.status != 200 or media_size is None or int(media_size) > MAX_FILESIZE):
                    logger.info(f"FAIL: status: {response.status}; size: {media_size}")
                    logger.info(url)
                    return None
                
                # from https://stackoverflow.com/questions/29674905/convert-content-type-header-into-file-extension
                content_type = (response.headers["content-type"].partition(";")[0].strip())
                if content_type.partition("/")[0] == "image":
                    try:
                        ext = valid_types["images"][content_type]
                    except KeyError as e:
                        raise GenericError(f"No valid extensions found. Content-Type: {content_type}") from e
                
                elif content_type.partition("/")[0] == "audio":
                    try:
                        ext = valid_types["songs"][content_type]
                    except KeyError as e:
                        raise GenericError(f"No valid extensions found. Content-Type: {content_type}") from e
                else:
                    raise GenericError("Invalid content-type.")
                
                filename = f"{path}.{ext}"
                # from https://stackoverflow.com/questions/38358521/alternative-of-urllib-urlretrieve-in-python-3-5
                with open(filename, "wb") as out_file:
                    block_size = 1024 * 8
                    while True:
                        block = await response.content.read(block_size)  # pylint: disable=no-member
                        if not block:
                            break
                        out_file.write(block)
                return filename
        
        except aiohttp.ClientError as e:
            logger.info(f"Client Error with url {url} and path {path}")
            capture_exception(e)
            raise

# def rotate_cache():
#     """Deletes a random selection of cached birds."""
#     logger.info("Rotating cache items")
#     items = []
#     with contextlib.suppress(FileNotFoundError):
#         items += map(
#             lambda x: f"bot_files/cache/images/{x}/",
#             os.listdir("bot_files/cache/images/"),
#         )
#     with contextlib.suppress(FileNotFoundError):
#         items += map(
#             lambda x: f"bot_files/cache/songs/{x}/",
#             os.listdir("bot_files/cache/songs/"),
#         )
#     logger.info(f"num birds: {len(items)}")
#     delete = random.choices(
#         items, k=math.ceil(len(items) * 0.05)
#     )  # choose 5% of the items to delete
#     for directory in delete:
#         shutil.rmtree(directory)
#         logger.info(f"{directory} removed")

def evict_media():
    """Deletes media for items that have exceeded a certain frequency.

    This prevents media from becoming stale. If the item frequency has
    been incremented more than 2*COUNT times, this function will delete
    the top 3 items.
    """
    logger.info("Updating cached images")
    
    for item in map(
        lambda x: x.decode(),
        database.zrevrangebyscore(
        "frequency.media:global",
        "+inf",
        min=2 * COUNT,
        start=0,
        num=3,
        ),
    ):
        database.zadd("frequency.media:global", {item: 0})
        shutil.rmtree(f"bot_files/cache/{item}/")
        logger.info(f"{item} removed")

def spellcheck(arg, correct, cutoff=None):
    """Checks if two words are close to each other.

    `worda` (str) - first word to compare
    `wordb` (str) - second word to compare
    `cutoff` (int) - allowed difference amount
    """
    if cutoff is None:
        cutoff = min((4, math.floor(len(correct) / 3)))
    arg = arg.lower().replace("-", " ").replace("'", "")
    correct = correct.lower().replace("-", " ").replace("'", "")
    shorterword = min(arg, correct, key=len)
    if arg != correct:
        if (len(list(difflib.Differ().compare(arg, correct))) - len(shorterword) >= cutoff):
            return False
    return True

def spellcheck_list(arg, correct_options, cutoff=None):
    for correct in correct_options:
        if spellcheck(arg, correct, cutoff):
            return True
    return False

def better_spellcheck(word: str, correct: Iterable[str], options: Iterable[str]) -> bool:
    """Allow lenient spelling unless another answer is closer."""
    all_options = set(list(correct) + list(options))
    matches = difflib.get_close_matches(word.lower(), map(str.lower, all_options), n=1, cutoff=(2 / 3))
    if not matches:
        return False
    if matches[0] in map(str.lower, correct):
        return True
    return False<|MERGE_RESOLUTION|>--- conflicted
+++ resolved
@@ -41,16 +41,8 @@
 
 # Macaulay URL definitions
 SCINAME_URL = "https://api.ebird.org/v2/ref/taxonomy/ebird?fmt=json&species={}"
-<<<<<<< HEAD
-TAXON_CODE_URL = ("https://api.ebird.org/v2/ref/taxon/find?key=jfekjedvescr&cat=species&q={}")
+TAXON_CODE_URL = ("https://taxonomy.api.macaulaylibrary.org/v1/taxonomy?q={}&key=PUB5447877383")
 ASSET_URL = "https://cdn.download.ams.birds.cornell.edu/api/v1/asset/{}/"
-=======
-TAXON_CODE_URL = (
-    "https://taxonomy.api.macaulaylibrary.org/v1/taxonomy?q={}&key=PUB5447877383"
-)
-ASSET_URL = "https://cdn.download.ams.birds.cornell.edu/api/v1/asset/{}/"
-
->>>>>>> d830c8fb
 COUNT = 5  # fetch 5 media from macaulay at a time
 
 MAX_FILESIZE = 6000000  # limit media to 6mb
@@ -69,24 +61,20 @@
     },
 }
 
-<<<<<<< HEAD
-=======
 cookies = None
-
 
 async def get_cookies():
     global cookies
     async with aiohttp.ClientSession(
         headers={
-            "User-Agent": "Mozilla/5.0 (Windows NT 10.0; Win64; x64) AppleWebKit/537.36 (KHTML, like Gecko) Chrome/98.0.4758.82 Safari/537.36"
+        "User-Agent":
+            "Mozilla/5.0 (Windows NT 10.0; Win64; x64) AppleWebKit/537.36 (KHTML, like Gecko) Chrome/98.0.4758.82 Safari/537.36"
         }
     ) as session:
-        await session.get("https://search.macaulaylibrary.org/catalog")
+        await session.head("https://search.macaulaylibrary.org/login?path=/catalog")
         cookies = session.cookie_jar
         return cookies
 
-
->>>>>>> d830c8fb
 @cache(pre=lambda x: string.capwords(x.strip().replace("-", " ")), local=False)
 async def get_sciname(bird: str, session=None, retries=0) -> str:
     """Returns the scientific name of a bird.
@@ -103,9 +91,7 @@
         if session is None:
             if cookies is None:
                 await get_cookies()
-            session = await stack.enter_async_context(
-                aiohttp.ClientSession(cookie_jar=cookies)
-            )
+            session = await stack.enter_async_context(aiohttp.ClientSession(cookie_jar=cookies))
         try:
             code = (await get_taxon(bird, session))[0]
         except GenericError as e:
@@ -153,19 +139,8 @@
     logger.info(f"getting taxon code for {bird}")
     async with contextlib.AsyncExitStack() as stack:
         if session is None:
-<<<<<<< HEAD
             session = await stack.enter_async_context(aiohttp.ClientSession())
         taxon_code_url = TAXON_CODE_URL.format(urllib.parse.quote(bird.replace("-", " ").replace("'s", "")))
-=======
-            if cookies is None:
-                await get_cookies()
-            session = await stack.enter_async_context(
-                aiohttp.ClientSession(cookie_jar=cookies)
-            )
-        taxon_code_url = TAXON_CODE_URL.format(
-            urllib.parse.quote(bird.replace("-", " ").replace("'s", ""))
-        )
->>>>>>> d830c8fb
         async with session.get(taxon_code_url) as taxon_code_response:
             if taxon_code_response.status != 200:
                 if retries >= 3:
@@ -220,24 +195,22 @@
         if session is None:
             if cookies is None:
                 await get_cookies()
-            session = await stack.enter_async_context(
-                aiohttp.ClientSession(cookie_jar=cookies)
-            )
+            session = await stack.enter_async_context(aiohttp.ClientSession(cookie_jar=cookies))
         try:
             name = (await get_taxon(bird_, session))[1]
         except GenericError as e:
             if e.code in (111, 201):
                 return ValidatedBird(bird, False, "No taxon code found", "")
             raise e
-    if bird_ not in birdListMaster:
-        try:
-            urls = await _get_urls(session, bird_, "photo", Filter())
-        except GenericError as e:
-            if e.code in (100, 201):
+        if bird_ not in birdListMaster:
+            try:
+                urls = await _get_urls(session, bird_, "photo", Filter())
+            except GenericError as e:
+                if e.code in (100, 201):
+                    return ValidatedBird(bird, False, "One or less images found", name)
+                raise e
+            if len(urls) < 2:
                 return ValidatedBird(bird, False, "One or less images found", name)
-            raise e
-        if len(urls) < 2:
-            return ValidatedBird(bird, False, "One or less images found", name)
     return ValidatedBird(bird, True, "All checks passed", name)
 
 def _black_and_white(input_image_path) -> BytesIO:
@@ -437,18 +410,12 @@
         media = "photo"
     elif media_type == "songs":
         media = "audio"
-<<<<<<< HEAD
-    
-=======
-
->>>>>>> d830c8fb
+    
     async with contextlib.AsyncExitStack() as stack:
         if session is None:
             if cookies is None:
                 await get_cookies()
-            session = await stack.enter_async_context(
-                aiohttp.ClientSession(cookie_jar=cookies)
-            )
+            session = await stack.enter_async_context(aiohttp.ClientSession(cookie_jar=cookies))
         urls = await _get_urls(session, bird, media, filters)
         if not os.path.exists(directory):
             os.makedirs(directory)
@@ -487,38 +454,21 @@
     `filters` (bot.filters Filter)
     """
     global cookies
-
+    
     logger.info(f"getting file urls for {bird}")
     taxon_code = (await get_taxon(bird, session))[0]
-<<<<<<< HEAD
     database_key = f"{media_type}/{bird}{filters.to_int()}"
     cursor = (database.get(f"media.cursor:{database_key}") or b"").decode()
     catalog_url = filters.url(taxon_code, media_type, COUNT, cursor)
     
-    async with session.head(
-        "https://search.macaulaylibrary.org/login?path=/catalog", allow_redirects=False
-    ) as resp:  # get valid cookies
-        await resp.text()
-        print(list(session.cookie_jar))
-    
-=======
-    # database_key = f"{media_type}/{bird}{filters.to_int()}"
-    # cursor = (database.get(f"media.cursor:{database_key}") or b"").decode()
-    catalog_url = filters.url(taxon_code, media_type, COUNT,) #cursor)
->>>>>>> d830c8fb
     async with session.get(catalog_url) as catalog_response:
         if catalog_response.status != 200:
             cookies = None
             if retries >= 3:
                 logger.info("Retried more than 3 times. Aborting...")
                 raise GenericError(
-<<<<<<< HEAD
                     f"An http error code of {catalog_response.status} occurred " +
-                    f"while fetching {catalog_url} for a {'image' if media_type=='p' else 'song'} for {bird}",
-=======
-                    f"An http error code of {catalog_response.status} occurred "
-                    + f"while fetching {catalog_url} for a {'image' if media_type=='photo' else 'song'} for {bird}",
->>>>>>> d830c8fb
+                    f"while fetching {catalog_url} for a {'image' if media_type=='photo' else 'song'} for {bird}",
                     code=201,
                 )
             retries += 1
@@ -528,27 +478,12 @@
             return urls
         
         catalog_data = await catalog_response.json()
-<<<<<<< HEAD
         if catalog_data and catalog_data[-1] and "cursorMark" in catalog_data[-1]:
             cursor_mark = catalog_data[-1]["cursorMark"]
         else:
             cursor_mark = b""
-        database.set(
-            f"media.cursor:{database_key}",
-            cursor_mark,
-=======
-        # database.set(
-        #     f"media.cursor:{database_key}",
-        #     catalog_data["results"]["nextCursorMark"] or b"",
-        # )
-        urls = (
-            [ASSET_URL.format(data["assetId"]) for data in catalog_data]
-            # if filters.large or media_type == "audio"
-            # else [data["previewUrl"] for data in catalog_data]
->>>>>>> d830c8fb
-        )
-        content = catalog_data
-        urls = [ASSET_URL.format(data["assetId"]) for data in content]
+        database.set(f"media.cursor:{database_key}", cursor_mark)
+        urls = [ASSET_URL.format(data["assetId"]) for data in catalog_data]
         if not urls:
             if retries >= 1:
                 raise GenericError("No urls found.", code=100)
